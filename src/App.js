<<<<<<< HEAD
import React, { useEffect, useMemo, useState } from 'react';
import {
  BrowserRouter,
  Navigate,
  Route,
  Routes,
  useLocation,
  Link,
} from 'react-router-dom';
=======
import React, { useCallback, useEffect, useMemo, useState } from 'react';
import { createClient } from '@supabase/supabase-js';
import LandingPage from './LandingPage';
>>>>>>> 4ea0b418
import MobileHomeParkModel from './MobileHomeParkModel';
import LandingPage from './LandingPage';
import supabase, { isSupabaseConfigured } from './supabaseClient';

const ProtectedRoute = ({ sessionReady, session, children }) => {
  if (!isSupabaseConfigured || !supabase) {
    return children;
  }

  if (!sessionReady) {
    return (
      <div className="flex min-h-screen items-center justify-center bg-slate-50">
        <div className="text-sm font-medium text-slate-500">Checking your access…</div>
      </div>
    );
  }

  if (!session) {
    return <Navigate to="/landing" replace />;
  }

  return children;
};

const SiteHeader = ({ session }) => {
  const location = useLocation();
  const isLanding = location.pathname === '/landing';

  return (
    <header className="border-b border-slate-200 bg-white/90 backdrop-blur">
      <div className="mx-auto flex max-w-6xl items-center justify-between px-4 py-4">
        <Link to="/" className="text-lg font-semibold text-blue-700">
          Redline CRE
        </Link>
        <nav className="flex items-center gap-4 text-sm font-semibold">
          {!session && !isLanding && (
            <Link
              to="/landing"
              className="rounded-full border border-blue-200 px-4 py-2 text-blue-700 transition hover:border-blue-300 hover:bg-blue-50"
            >
              Sign In
            </Link>
          )}
          {!session && isLanding && (
            <button
              type="button"
              onClick={() => {
                window.dispatchEvent(new Event('landing-auth-open'));
              }}
              className="rounded-full bg-blue-600 px-4 py-2 text-white transition hover:bg-blue-700"
            >
              Try the Model
            </button>
          )}
          {session && (
            <Link
              to="/model"
              className="rounded-full bg-blue-600 px-4 py-2 text-white transition hover:bg-blue-700"
            >
              Open Model
            </Link>
          )}
        </nav>
      </div>
    </header>
  );
};

const AppRoutes = () => {
  const [session, setSession] = useState(null);
  const [ready, setReady] = useState(!isSupabaseConfigured);

  useEffect(() => {
    if (!isSupabaseConfigured || !supabase) {
      setReady(true);
      return undefined;
    }

    let mounted = true;

    const initialise = async () => {
      try {
        const { data } = await supabase.auth.getSession();
        if (!mounted) {
          return;
        }
        setSession(data?.session || null);
      } catch (err) {
        console.error('Error retrieving Supabase session:', err);
      } finally {
        if (mounted) {
          setReady(true);
        }
      }
    };

    initialise();

    const { data: listener } = supabase.auth.onAuthStateChange((_event, nextSession) => {
      if (!mounted) {
        return;
      }
      setSession(nextSession);
    });

    return () => {
      mounted = false;
      listener?.subscription?.unsubscribe?.();
    };
  }, []);

  const landingRedirect = useMemo(() => {
    if (!isSupabaseConfigured || !supabase) {
      return '/model';
    }
    return session ? '/model' : '/landing';
  }, [session]);

  return (
    <>
      <SiteHeader session={session} />
      <Routes>
        <Route path="/landing" element={<LandingPage />} />
        <Route
          path="/model"
          element={
            <ProtectedRoute sessionReady={ready} session={session}>
              <MobileHomeParkModel />
            </ProtectedRoute>
          }
        />
        <Route path="/" element={<Navigate to={landingRedirect} replace />} />
        <Route path="*" element={<Navigate to={landingRedirect} replace />} />
      </Routes>
    </>
  );
};

const APP_HASH = '#/app';
const LANDING_HASH = '#/';

function App() {
<<<<<<< HEAD
  return (
    <BrowserRouter>
      <AppRoutes />
    </BrowserRouter>
  );
=======
  const [view, setView] = useState(() => (typeof window !== 'undefined' && window.location.hash === APP_HASH ? 'app' : 'landing'));

  const supabase = useMemo(() => {
    const url = process.env.REACT_APP_SUPABASE_URL;
    const anonKey = process.env.REACT_APP_SUPABASE_ANON_KEY;

    if (!url || !anonKey) {
      console.warn('Supabase environment variables are missing. Auth will be disabled.');
      return null;
    }

    return createClient(url, anonKey);
  }, []);

  useEffect(() => {
    if (typeof window === 'undefined') {
      return undefined;
    }

    const handleHashChange = () => {
      setView(window.location.hash === APP_HASH ? 'app' : 'landing');
    };

    window.addEventListener('hashchange', handleHashChange);
    return () => {
      window.removeEventListener('hashchange', handleHashChange);
    };
  }, []);

  const navigateToApp = useCallback(() => {
    if (typeof window !== 'undefined') {
      window.location.hash = APP_HASH;
      setView('app');
    }
  }, []);

  const navigateToLanding = useCallback(() => {
    if (typeof window !== 'undefined') {
      window.location.hash = LANDING_HASH;
      setView('landing');
    }
  }, []);

  useEffect(() => {
    if (!supabase) {
      return undefined;
    }

    let isMounted = true;

    supabase.auth.getSession().then(({ data: { session } }) => {
      if (!isMounted) return;
      if (session) {
        navigateToApp();
      }
    });

    const {
      data: { subscription },
    } = supabase.auth.onAuthStateChange((_event, session) => {
      if (session) {
        navigateToApp();
      } else {
        navigateToLanding();
      }
    });

    return () => {
      isMounted = false;
      subscription.unsubscribe();
    };
  }, [supabase, navigateToApp, navigateToLanding]);

  if (view === 'app') {
    return <MobileHomeParkModel onBackToLanding={navigateToLanding} />;
  }

  return <LandingPage supabase={supabase} onTryItNow={navigateToApp} />;
>>>>>>> 4ea0b418
}

export default App;<|MERGE_RESOLUTION|>--- conflicted
+++ resolved
@@ -1,4 +1,3 @@
-<<<<<<< HEAD
 import React, { useEffect, useMemo, useState } from 'react';
 import {
   BrowserRouter,
@@ -8,11 +7,6 @@
   useLocation,
   Link,
 } from 'react-router-dom';
-=======
-import React, { useCallback, useEffect, useMemo, useState } from 'react';
-import { createClient } from '@supabase/supabase-js';
-import LandingPage from './LandingPage';
->>>>>>> 4ea0b418
 import MobileHomeParkModel from './MobileHomeParkModel';
 import LandingPage from './LandingPage';
 import supabase, { isSupabaseConfigured } from './supabaseClient';
@@ -155,92 +149,11 @@
 const LANDING_HASH = '#/';
 
 function App() {
-<<<<<<< HEAD
   return (
     <BrowserRouter>
       <AppRoutes />
     </BrowserRouter>
   );
-=======
-  const [view, setView] = useState(() => (typeof window !== 'undefined' && window.location.hash === APP_HASH ? 'app' : 'landing'));
-
-  const supabase = useMemo(() => {
-    const url = process.env.REACT_APP_SUPABASE_URL;
-    const anonKey = process.env.REACT_APP_SUPABASE_ANON_KEY;
-
-    if (!url || !anonKey) {
-      console.warn('Supabase environment variables are missing. Auth will be disabled.');
-      return null;
-    }
-
-    return createClient(url, anonKey);
-  }, []);
-
-  useEffect(() => {
-    if (typeof window === 'undefined') {
-      return undefined;
-    }
-
-    const handleHashChange = () => {
-      setView(window.location.hash === APP_HASH ? 'app' : 'landing');
-    };
-
-    window.addEventListener('hashchange', handleHashChange);
-    return () => {
-      window.removeEventListener('hashchange', handleHashChange);
-    };
-  }, []);
-
-  const navigateToApp = useCallback(() => {
-    if (typeof window !== 'undefined') {
-      window.location.hash = APP_HASH;
-      setView('app');
-    }
-  }, []);
-
-  const navigateToLanding = useCallback(() => {
-    if (typeof window !== 'undefined') {
-      window.location.hash = LANDING_HASH;
-      setView('landing');
-    }
-  }, []);
-
-  useEffect(() => {
-    if (!supabase) {
-      return undefined;
-    }
-
-    let isMounted = true;
-
-    supabase.auth.getSession().then(({ data: { session } }) => {
-      if (!isMounted) return;
-      if (session) {
-        navigateToApp();
-      }
-    });
-
-    const {
-      data: { subscription },
-    } = supabase.auth.onAuthStateChange((_event, session) => {
-      if (session) {
-        navigateToApp();
-      } else {
-        navigateToLanding();
-      }
-    });
-
-    return () => {
-      isMounted = false;
-      subscription.unsubscribe();
-    };
-  }, [supabase, navigateToApp, navigateToLanding]);
-
-  if (view === 'app') {
-    return <MobileHomeParkModel onBackToLanding={navigateToLanding} />;
-  }
-
-  return <LandingPage supabase={supabase} onTryItNow={navigateToApp} />;
->>>>>>> 4ea0b418
 }
 
 export default App;